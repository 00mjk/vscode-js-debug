--- conflicted
+++ resolved
@@ -19,7 +19,6 @@
 import { assert, logger } from '../common/logging/logger';
 import { SourceMapCache } from './sourceMapCache';
 import { LogTag } from '../common/logging';
-import { fixDriveLetterAndSlashes } from '../common/pathUtils';
 
 const localize = nls.loadMessageBundle();
 
@@ -655,11 +654,7 @@
       // whether |sourceUrl| looks like a path and belongs to the workspace.
       const sourceUrl = utils.maybeAbsolutePathToFileUrl(this.rootPath, url);
       const baseUrl = sourceMapUrl.startsWith('data:') ? compiled.url() : sourceMapUrl;
-<<<<<<< HEAD
       const resolvedUrl = utils.properlyResolveFileUrl(
-=======
-      const resolvedUrl = fixDriveLetterAndSlashes(
->>>>>>> 7c1a18c9
         utils.completeUrlEscapingRoot(baseUrl, sourceUrl),
       );
       const contentOrNull = map.sourceContentFor(url);
