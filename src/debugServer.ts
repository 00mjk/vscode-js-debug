// Copyright (c) Microsoft Corporation.
// Licensed under the MIT license.

import * as net from 'net';
import * as fs from 'fs';
import * as path from 'path';
import * as os from 'os';
import { Binder, BinderDelegate } from './binder';
import DapConnection from './dap/connection';
import { NodeLauncher } from './targets/node/nodeLauncher';
import { BrowserLauncher } from './targets/browser/browserLauncher';
import { BrowserAttacher } from './targets/browser/browserAttacher';
import { Target } from './targets/targets';
import { DebugAdapter } from './adapter/debugAdapter';
import Dap from './dap/api';
import { generateBreakpointIds } from './adapter/breakpoints';
import { SubprocessProgramLauncher } from './targets/node/subprocessProgramLauncher';
import { TerminalProgramLauncher } from './targets/node/terminalProgramLauncher';
import { IDisposable } from './common/disposable';

const storagePath = fs.mkdtempSync(path.join(os.tmpdir(), 'pwa-debugger-'));

class Configurator {
  private _setExceptionBreakpointsParams?: Dap.SetExceptionBreakpointsParams;
  private _setBreakpointsParams: {params: Dap.SetBreakpointsParams, ids: number[]}[];
  private _customBreakpoints = new Set<string>();

  constructor(dapPromise: Promise<Dap.Api>) {
    this._setBreakpointsParams = [];
    dapPromise.then(dap => this._listen(dap));
  }

  _listen(dap: Dap.Api) {
    dap.on('setBreakpoints', async params => {
      const ids = generateBreakpointIds(params);
      this._setBreakpointsParams.push({params, ids});
      const breakpoints = ids.map(id => ({ id, verified: false }));
      return { breakpoints };
    });

    dap.on('setExceptionBreakpoints', async params => {
      this._setExceptionBreakpointsParams = params;
      return {};
    });

    dap.on('enableCustomBreakpoints', async params => {
      for (const id of params.ids)
        this._customBreakpoints.add(id);
      return {};
    });

    dap.on('disableCustomBreakpoints', async params => {
      for (const id of params.ids)
        this._customBreakpoints.delete(id);
      return {};
    });

    dap.on('configurationDone', async () => {
      return {};
    });

    dap.on('threads', async () => {
      return { threads: [] };
    });

    dap.on('loadedSources', async () => {
      return { sources: [] };
    });
  }

  async configure(adapter: DebugAdapter) {
    if (this._setExceptionBreakpointsParams)
      await adapter.setExceptionBreakpoints(this._setExceptionBreakpointsParams);
    for (const {params, ids} of this._setBreakpointsParams)
      await adapter.breakpointManager.setBreakpoints(params, ids);
    await adapter.enableCustomBreakpoints({ ids: Array.from(this._customBreakpoints) });
    await adapter.configurationDone({});
  }
}

<<<<<<< HEAD
export function startDebugServer(port: number): Promise<IDisposable> {
  return new Promise((resolve, reject) => {
    const server = net.createServer(async socket => {
      const launchers = [
        new NodeLauncher(new TerminalProgramLauncher()),
        new BrowserLauncher(storagePath),
        new BrowserAttacher(),
      ];

      const binderDelegate: BinderDelegate = {
        async acquireDap(target: Target): Promise<DapConnection> {
          // Note: we can make multi-session work through custom dap message:
          // - spin up a separate server for this session;
          // - ask ui part to create a session for us and connect to the port;
          // - marshall target name changes across.
          return connection;
        },

        async initAdapter(debugAdapter: DebugAdapter, target: Target): Promise<boolean> {
          await configurator.configure(debugAdapter);
          return true;
        },

        releaseDap(target: Target): void {
        }
      };

      const connection = new DapConnection();
      new Binder(binderDelegate, connection, launchers, 'targetOrigin');
      const configurator = new Configurator(connection.dap());

      connection.init(socket, socket);
    }).listen(port, () => {
      console.log(`Debug server listening at ${(server.address() as net.AddressInfo).port}`);
      resolve({
        dispose: () => {
          server.close();
        }
      });
    });
  });
}
=======
const server = net.createServer(async socket => {
  const launchers = [
    new NodeLauncher([new SubprocessProgramLauncher(), new TerminalProgramLauncher()]),
    new BrowserLauncher(storagePath),
    new BrowserAttacher(),
  ];

  const binderDelegate: BinderDelegate = {
    async acquireDap(target: Target): Promise<DapConnection> {
      // Note: we can make multi-session work through custom dap message:
      // - spin up a separate server for this session;
      // - ask ui part to create a session for us and connect to the port;
      // - marshall target name changes across.
      return connection;
    },

    async initAdapter(debugAdapter: DebugAdapter, target: Target): Promise<boolean> {
      await configurator.configure(debugAdapter);
      return true;
    },

    releaseDap(target: Target): void {
    }
  };

  const connection = new DapConnection();
  new Binder(binderDelegate, connection, launchers, 'targetOrigin');
  const configurator = new Configurator(connection.dap());

  connection.init(socket, socket);
}).listen(process.argv.length >= 3 ? +process.argv[2] : 0);
console.log(`Listening at ${(server.address() as net.AddressInfo).port}`);
>>>>>>> f1afd460
<|MERGE_RESOLUTION|>--- conflicted
+++ resolved
@@ -78,12 +78,11 @@
   }
 }
 
-<<<<<<< HEAD
 export function startDebugServer(port: number): Promise<IDisposable> {
   return new Promise((resolve, reject) => {
     const server = net.createServer(async socket => {
       const launchers = [
-        new NodeLauncher(new TerminalProgramLauncher()),
+        new NodeLauncher([new SubprocessProgramLauncher(), new TerminalProgramLauncher()]),
         new BrowserLauncher(storagePath),
         new BrowserAttacher(),
       ];
@@ -120,38 +119,4 @@
       });
     });
   });
-}
-=======
-const server = net.createServer(async socket => {
-  const launchers = [
-    new NodeLauncher([new SubprocessProgramLauncher(), new TerminalProgramLauncher()]),
-    new BrowserLauncher(storagePath),
-    new BrowserAttacher(),
-  ];
-
-  const binderDelegate: BinderDelegate = {
-    async acquireDap(target: Target): Promise<DapConnection> {
-      // Note: we can make multi-session work through custom dap message:
-      // - spin up a separate server for this session;
-      // - ask ui part to create a session for us and connect to the port;
-      // - marshall target name changes across.
-      return connection;
-    },
-
-    async initAdapter(debugAdapter: DebugAdapter, target: Target): Promise<boolean> {
-      await configurator.configure(debugAdapter);
-      return true;
-    },
-
-    releaseDap(target: Target): void {
-    }
-  };
-
-  const connection = new DapConnection();
-  new Binder(binderDelegate, connection, launchers, 'targetOrigin');
-  const configurator = new Configurator(connection.dap());
-
-  connection.init(socket, socket);
-}).listen(process.argv.length >= 3 ? +process.argv[2] : 0);
-console.log(`Listening at ${(server.address() as net.AddressInfo).port}`);
->>>>>>> f1afd460
+}